//! \file       CryptAlgorithms.cs
//! \date       Thu Feb 04 12:08:40 2016
//! \brief      KiriKiri engine encryption algorithms.
//
// Copyright (C) 2016-2017 by morkt
//
// Permission is hereby granted, free of charge, to any person obtaining a copy
// of this software and associated documentation files (the "Software"), to
// deal in the Software without restriction, including without limitation the
// rights to use, copy, modify, merge, publish, distribute, sublicense, and/or
// sell copies of the Software, and to permit persons to whom the Software is
// furnished to do so, subject to the following conditions:
//
// The above copyright notice and this permission notice shall be included in
// all copies or substantial portions of the Software.
//
// THE SOFTWARE IS PROVIDED "AS IS", WITHOUT WARRANTY OF ANY KIND, EXPRESS OR
// IMPLIED, INCLUDING BUT NOT LIMITED TO THE WARRANTIES OF MERCHANTABILITY,
// FITNESS FOR A PARTICULAR PURPOSE AND NONINFRINGEMENT. IN NO EVENT SHALL THE
// AUTHORS OR COPYRIGHT HOLDERS BE LIABLE FOR ANY CLAIM, DAMAGES OR OTHER
// LIABILITY, WHETHER IN AN ACTION OF CONTRACT, TORT OR OTHERWISE, ARISING
// FROM, OUT OF OR IN CONNECTION WITH THE SOFTWARE OR THE USE OR OTHER DEALINGS
// IN THE SOFTWARE.
//

using System;
using System.Collections.Generic;
using System.IO;
using System.Linq;
using System.Runtime.CompilerServices;
using System.Text;
using GameRes.Compression;
using GameRes.Utility;

namespace GameRes.Formats.KiriKiri
{
    [Serializable]
    public abstract class ICrypt
    {
        /// <summary>
        /// whether Adler32 checksum should be calculated after contents have been encrypted.
        /// </summary>
        public virtual bool HashAfterCrypt { get { return false; } }

        /// <summary>
        /// sometimes startup.tjs file is not encrypted.
        /// </summary>
        public bool StartupTjsNotEncrypted { get; set; }

        /// <summary>
        /// whether XP3 index is obfuscated:
        ///  - duplicate entries
        ///  - entries have additional dummy segments
        /// </summary>
        public bool ObfuscatedIndex { get; set; }

        public override string ToString ()
        {
            return this.GetType().Name;
        }

        public virtual byte Decrypt (Xp3Entry entry, long offset, byte value)
        {
            byte[] buffer = new byte[1] { value };
            Decrypt (entry, offset, buffer, 0, 1);
            return buffer[0];
        }

        public abstract void Decrypt (Xp3Entry entry, long offset, byte[] values, int pos, int count);

        public virtual void Encrypt (Xp3Entry entry, long offset, byte[] values, int pos, int count)
        {
            throw new NotImplementedException (Strings.arcStrings.MsgEncNotImplemented);
        }

        /// <summary>
        /// Perform necessary initialization specific to an archive being opened.
        /// </summary>
        public virtual void Init (ArcFile arc)
        {
        }

        /// <summary>
        /// Read entry name from archive index.
        /// </summary>
        public virtual string ReadName (BinaryReader header)
        {
            int name_size = header.ReadInt16();
            if (name_size > 0 && name_size <= 0x100)
                return new string (header.ReadChars (name_size));
            else
                return null;
        }

        /// <summary>
        /// Post-process entry stream.
        /// </summary>
        public virtual Stream EntryReadFilter (Xp3Entry entry, Stream input)
        {
            if (entry.UnpackedSize <= 5 || "audio" == entry.Type)
                return input;

            var header = new byte[5];
            input.Read (header, 0, 5);
            uint signature = header.ToUInt32 (0);
            GuessEntryTypeBySignature (entry, signature);
            if (0x184D2204 == signature) // LZ4 magic
            {
                // assume no scripts are compressed using LZ4, return decompressed stream right away
                return DecompressLz4 (entry, header, input);
            }
            if (0x66646D == signature) // 'mdf'
            {
                return DecompressMdf (entry, header, input);
            }
            if ((signature & 0xFF00FFFFu) == 0xFF00FEFEu && header[2] < 3 && 0xFE == header[4])
                return DecryptScript (header[2], input, entry.UnpackedSize);

            if (!input.CanSeek)
                return new PrefixStream (header, input);
            input.Position = 0;
            return input;
        }

        internal Stream DecompressMdf (Xp3Entry entry, byte[] header, Stream input)
        {
            if (header.Length != 5)
                throw new ArgumentException ("Invalid header length for DecompressMdf", "header");
            var mdf_header = new byte[4] { header[4], 0, 0, 0 };
            input.Read (mdf_header, 1, 3);
            entry.UnpackedSize = mdf_header.ToUInt32 (0);
            entry.IsPacked = true;
            return new ZLibStream (input, CompressionMode.Decompress);
        }

        internal Stream DecompressLz4 (Xp3Entry entry, byte[] header, Stream input)
        {
            if (header.Length != 5)
                throw new ArgumentException ("Invalid header length for DecompressLz4", "header");
            var info = new Lz4FrameInfo (header[4]);
            info.SetBlockSize (input.ReadByte());
            if (info.HasContentLength)
            {
                input.Read (header, 0, 4);
                long length = header.ToUInt32 (0);
                input.Read (header, 0, 4);
                length |= (long)header.ToUInt32 (0) << 32;
                info.OriginalLength = length;
                entry.UnpackedSize = (uint)length;
                entry.IsPacked = true;
            }
            if (info.HasDictionary)
            {
                input.Read (header, 0, 4);
                info.DictionaryId = header.ToInt32 (0);
            }
            input.ReadByte(); // skip descriptor checksum
            return new Lz4Stream (input, info);
        }

        internal Stream DecryptScript (int enc_type, Stream input, uint unpacked_size)
        {
            using (var reader = new BinaryReader (input, Encoding.Unicode, true))
            {
                if (2 == enc_type)
                {
                    reader.ReadInt64(); // packed_size
                    reader.ReadInt64(); // unpacked_size
                    return new ZLibStream (input, CompressionMode.Decompress);
                }
                var output = new MemoryStream ((int)unpacked_size+2);
                using (var writer = new BinaryWriter (output, Encoding.Unicode, true))
                {
                    writer.Write ('\xFEFF'); // BOM
                    int c;
                    if (1 == enc_type)
                    {
                        while ((c = reader.Read()) != -1)
                        {
                            c = (c & 0xAAAA) >> 1 | (c & 0x5555) << 1;
                            writer.Write ((char)c);
                        }
                    }
                    else
                    {
                        while ((c = reader.Read()) != -1)
                        {
                            if (c >= 0x20)
                            {
                                c = c ^ (((c & 0xFE) << 8) ^ 1);
                                writer.Write ((char)c);
                            }
                        }
                    }
                }
                output.Position = 0;
                input.Dispose();
                return output;
            }
        }

        static readonly Dictionary<uint, string> FileTypesMap = new Dictionary<uint, string>
        {
            { 0x5367674f, "audio" }, // OGG
            { 0x46464952, "audio" }, // WAV
            { 0x474e5089, "image" }, // PNG
            { 0xe0ffd8ff, "image" }, // JPG
            { 0x30474c54, "image" }, // TLG
            { 0x35474c54, "image" }, // TLG
            { 0x36474c54, "image" }, // TLG
            { 0x35474cab, "image" }, // TLG
            { 0x584d4b4a, "image" }, // TLG
        };

        internal void GuessEntryTypeBySignature (Entry entry, uint signature)
        {
            if (FileTypesMap.TryGetValue (signature, out var type))
                entry.Type = type;
        }
    }

    [Serializable]
    public class NoCrypt : ICrypt
    {
        public override byte Decrypt (Xp3Entry entry, long offset, byte value)
        {
            return value;
        }
        public override void Decrypt (Xp3Entry entry, long offset, byte[] values, int pos, int count)
        {
            return;
        }
        public override void Encrypt (Xp3Entry entry, long offset, byte[] values, int pos, int count)
        {
            return;
        }
    }

    [Serializable]
    public class FateCrypt : ICrypt
    {
        public override bool HashAfterCrypt { get { return true; } }

        public override byte Decrypt (Xp3Entry entry, long offset, byte value)
        {
            byte result = (byte)(value ^ 0x36);
            if (0x13 == offset)
                result ^= 1;
            else if (0x2ea29 == offset)
                result ^= 3;
            return result;
        }

        public override void Decrypt (Xp3Entry entry, long offset, byte[] values, int pos, int count)
        {
            for (int i = 0; i < count; ++i)
            {
                values[pos+i] ^= 0x36;
            }
            if (offset > 0x2ea29)
                return;
            if (offset + count > 0x2ea29)
                values[pos+0x2ea29-offset] ^= 3;
            if (offset > 0x13)
                return;
            if (offset + count > 0x13)
                values[pos+0x13-offset] ^= 1;
        }

        public override void Encrypt (Xp3Entry entry, long offset, byte[] values, int pos, int count)
        {
            Decrypt (entry, offset, values, pos, count);
        }
    }

    [Serializable]
    public class MizukakeCrypt : ICrypt
    {
        public override bool HashAfterCrypt { get { return true; } }

        public override void Decrypt (Xp3Entry entry, long offset, byte[] values, int pos, int count)
        {
            if (offset <= 0x103 && offset + count > 0x103)
                values[pos+0x103-offset]--;
            for (int i = 0; i < count; ++i)
            {
                values[pos+i] ^= 0xB6;
            }
            if (offset > 0x3F82)
                return;
            if (offset + count > 0x3F82)
                values[pos+0x3F82-offset] ^= 1;
            if (offset > 0x83)
                return;
            if (offset + count > 0x83)
                values[pos+0x83-offset] ^= 3;
        }

        public override void Encrypt (Xp3Entry entry, long offset, byte[] values, int pos, int count)
        {
            for (int i = 0; i < count; ++i)
            {
                values[pos+i] ^= 0xB6;
            }
            if (offset <= 0x3F82 && offset + count > 0x3F82)
                values[pos+0x3F82-offset] ^= 1;
            if (offset <= 0x83 && offset + count > 0x83)
                values[pos+0x83-offset] ^= 3;
            if (offset <= 0x103 && offset + count > 0x103)
                values[pos+0x103-offset]++;
        }
    }

    [Serializable]
    public class HashCrypt : ICrypt
    {
        public override byte Decrypt (Xp3Entry entry, long offset, byte value)
        {
            return (byte)(value ^ entry.Hash);
        }

        public override void Decrypt (Xp3Entry entry, long offset, byte[] values, int pos, int count)
        {
            byte key = (byte)entry.Hash;
            for (int i = 0; i < count; ++i)
            {
                values[pos+i] ^= key;
            }
        }

        public override void Encrypt (Xp3Entry entry, long offset, byte[] values, int pos, int count)
        {
            Decrypt (entry, offset, values, pos, count);
        }
    }

    [Serializable]
    public class XorCrypt : ICrypt
    {
        private byte m_key;

        public byte Key
        {
            get { return m_key; }
            set { m_key = value; }
        }

        public XorCrypt (uint key)
        {
            m_key = (byte)key;
        }

        public override string ToString ()
        {
            return string.Format ("{0}(0x{1:X02})", base.ToString(), m_key);
        }

        public override byte Decrypt (Xp3Entry entry, long offset, byte value)
        {
            return (byte)(value ^ m_key);
        }

        public override void Decrypt (Xp3Entry entry, long offset, byte[] values, int pos, int count)
        {
            for (int i = 0; i < count; ++i)
            {
                values[pos+i] ^= m_key;
            }
        }

        public override void Encrypt (Xp3Entry entry, long offset, byte[] values, int pos, int count)
        {
            Decrypt (entry, offset, values, pos, count);
        }
    }

    [Serializable]
    public class FlyingShineCrypt : ICrypt
    {
        static private byte Adjust (uint hash, out int shift)
        {
            shift = (int)(hash & 0xff);
            if (0 == shift) shift = 0x0f;
            byte key = (byte)(hash >> 8);
            if (0 == key) key = 0xf0;
            return key;
        }

        public override byte Decrypt (Xp3Entry entry, long offset, byte value)
        {
            int shift;
            byte xor = Adjust (entry.Hash, out shift);
            return Binary.RotByteR ((byte)(value ^ xor), shift);
        }

        public override void Decrypt (Xp3Entry entry, long offset, byte[] values, int pos, int count)
        {
            int shift;
            byte xor = Adjust (entry.Hash, out shift);
            for (int i = 0; i < count; ++i)
            {
                byte data = (byte)(values[pos+i] ^ xor);
                values[pos+i] = Binary.RotByteR (data, shift);
            }
        }

        public override void Encrypt (Xp3Entry entry, long offset, byte[] values, int pos, int count)
        {
            int shift;
            byte xor = Adjust (entry.Hash, out shift);
            for (int i = 0; i < count; ++i)
            {
                byte data = Binary.RotByteL (values[pos+i], shift);
                values[pos+i] = (byte)(data ^ xor);
            }
        }
    }

    [Serializable]
    public class SeitenCrypt : ICrypt
    {
        public override byte Decrypt (Xp3Entry entry, long offset, byte value)
        {
            uint key = entry.Hash ^ (uint)offset;
            if (0 != (key & 2))
            {
                int ecx = (int)key & 0x18;
                value ^= (byte)((key >> ecx) | (key >> (ecx & 8)));
            }
            if (0 != (key & 4))
            {
                value += (byte)key;
            }
            if (0 != (key & 8))
            {
                value -= (byte)(key >> (int)(key & 0x10));
            }
            return value;
        }

        public override void Decrypt (Xp3Entry entry, long offset, byte[] buffer, int pos, int count)
        {
            for (int i = 0; i < count; ++i)
            {
                int shift;
                uint key = entry.Hash ^ (uint)offset;
                byte v = buffer[pos+i];
                if (0 != (key & 2))
                {
                    shift = (int)key & 0x18;
                    uint ebx = key >> shift;
                    shift &= 8;
                    v ^= (byte)(ebx | (key >> shift));
                }
                if (0 != (key & 4))
                {
                    v += (byte)key;
                }
                if (0 != (key & 8))
                {
                    shift = (int)key & 0x10;
                    v -= (byte)(key >> shift);
                }
                buffer[pos+i] = v;
                ++offset;
            }
        }

        public override void Encrypt (Xp3Entry entry, long offset, byte[] values, int pos, int count)
        {
            for (int i = 0; i < count; ++i)
            {
                uint key = entry.Hash ^ (uint)offset;
                if (0 != (key & 8))
                {
                    values[pos+i] += (byte)(key >> (int)(key & 0x10));
                }
                if (0 != (key & 4))
                {
                    values[pos+i] -= (byte)key;
                }
                if (0 != (key & 2))
                {
                    int ecx = (int)key & 0x18;
                    values[pos+i] ^= (byte)((key >> ecx) | (key >> (ecx & 8)));
                }
            }
        }
    }

    [Serializable]
    public class OkibaCrypt : ICrypt
    {
        public override byte Decrypt (Xp3Entry entry, long offset, byte value)
        {
            if (offset < 0x65)
                return (byte)(value ^ (byte)(entry.Hash >> 4));
            uint key = entry.Hash;
            // 0,1,2,3 -> 1,0,3,2
            key = ((key & 0xff0000) << 8) | ((key & 0xff000000) >> 8)
                | ((key & 0xff00) >> 8)   | ((key & 0xff) << 8);
            key >>= 8 * ((int)(offset - 0x65) & 3);
            return (byte)(value ^ (byte)key);
        }

        public override void Decrypt (Xp3Entry entry, long offset, byte[] values, int pos, int count)
        {
            int i = 0;
            if (offset < 0x65)
            {
                uint key = entry.Hash >> 4;
                int limit = Math.Min (count, (int)(0x65 - offset));
                for (; i < limit; ++i)
                {
                    values[pos+i] ^= (byte)key;
                    ++offset;
                }
            }
            if (i < count)
            {
                offset -= 0x65;
                uint key = entry.Hash;
                key = ((key & 0xff0000) << 8) | ((key & 0xff000000) >> 8)
                    | ((key & 0xff00) >> 8)   | ((key & 0xff) << 8);
                do
                {
                    values[pos+i] ^= (byte)(key >> (8 * ((int)offset & 3)));
                    ++offset;
                }
                while (++i < count);
            }
        }

        public override void Encrypt (Xp3Entry entry, long offset, byte[] values, int pos, int count)
        {
            Decrypt (entry, offset, values, pos, count);
        }
    }

    [Serializable]
    public class DieselmineCrypt : ICrypt
    {
        public override byte Decrypt (Xp3Entry entry, long offset, byte value)
        {
            byte key = (byte)entry.Hash;
            if (offset < 123)
                value ^= (byte)(21 * key);
            else if (offset < 246)
                value += (byte)(-32 * key);
            else if (offset < 369)
                value ^= (byte)(43 * key);
            else if (offset <= 0xffffffffL)
                value += (byte)(-54 * key);
            return value;
        }

        public override void Decrypt (Xp3Entry entry, long offset, byte[] values, int pos, int count)
        {
            byte key = (byte)entry.Hash;
            for (int i = 0; i < count && offset <= 0xffffffffL; ++i, ++offset)
            {
                if (offset < 123)
                    values[pos+i] ^= (byte)(21 * key);
                else if (offset < 246)
                    values[pos+i] += (byte)(-32 * key);
                else if (offset < 369)
                    values[pos+i] ^= (byte)(43 * key);
                else
                    values[pos+i] += (byte)(-54 * key);
            }
        }

        public override void Encrypt (Xp3Entry entry, long offset, byte[] values, int pos, int count)
        {
            byte key = (byte)entry.Hash;
            for (int i = 0; i < count && offset <= 0xffffffffL; ++i, ++offset)
            {
                if (offset < 123)
                    values[pos+i] ^= (byte)(21 * key);
                else if (offset < 246)
                    values[pos+i] -= (byte)(-32 * key);
                else if (offset < 369)
                    values[pos+i] ^= (byte)(43 * key);
                else
                    values[pos+i] -= (byte)(-54 * key);
            }
        }
    }

    [Serializable]
    public class DameganeCrypt : ICrypt
    {
        public override byte Decrypt (Xp3Entry entry, long offset, byte value)
        {
            if (0 != (offset & 1))
                return (byte)(value ^ entry.Hash);
            else
                return (byte)(value ^ offset);
        }

        public override void Decrypt (Xp3Entry entry, long offset, byte[] values, int pos, int count)
        {
            for (int i = 0; i < count; ++i, ++offset)
            {
                if (0 != (offset & 1))
                    values[pos+i] ^= (byte)entry.Hash;
                else
                    values[pos+i] ^= (byte)offset;
            }
        }

        public override void Encrypt (Xp3Entry entry, long offset, byte[] values, int pos, int count)
        {
            Decrypt (entry, offset, values, pos, count);
        }
    }

    [Serializable]
    public class NephriteCrypt : ICrypt
    {
        public override byte Decrypt (Xp3Entry entry, long offset, byte value)
        {
            if (0 != (offset & 1))
                return (byte)(value ^ offset);
            else
                return (byte)(value ^ entry.Hash);
        }

        public override void Decrypt (Xp3Entry entry, long offset, byte[] values, int pos, int count)
        {
            for (int i = 0; i < count; ++i, ++offset)
            {
                if (0 != (offset & 1))
                    values[pos+i] ^= (byte)offset;
                else
                    values[pos+i] ^= (byte)entry.Hash;
            }
        }

        public override void Encrypt (Xp3Entry entry, long offset, byte[] values, int pos, int count)
        {
            Decrypt (entry, offset, values, pos, count);
        }
    }

    [Serializable]
    public class AlteredPinkCrypt : ICrypt
    {
        static readonly byte[] KeyTable = {
            0x43, 0xF8, 0xAD, 0x08, 0xDF, 0xB7, 0x26, 0x44, 0xF0, 0xD9, 0xE9, 0x24, 0x1A, 0xC1, 0xEE, 0xB4,
            0x11, 0x4B, 0xE4, 0xAF, 0x01, 0x5B, 0xF0, 0xAB, 0x6A, 0x70, 0x78, 0x84, 0xB0, 0x78, 0x4F, 0xED,
            0x39, 0x52, 0x69, 0xAF, 0xC4, 0x92, 0x2A, 0x21, 0xDE, 0xDC, 0x6E, 0x63, 0x9D, 0x9B, 0x63, 0xE1,
            0xB1, 0x94, 0x40, 0x6E, 0x3A, 0x52, 0x5A, 0x28, 0x08, 0x4D, 0xFB, 0x22, 0x18, 0xEB, 0xBA, 0x98,
            0x49, 0x77, 0xBF, 0xAA, 0x43, 0x75, 0xF5, 0xD3, 0x83, 0x71, 0x58, 0xA4, 0xAF, 0x1B, 0x53, 0x99,
            0x8A, 0x27, 0x5B, 0xC2, 0x7F, 0x7A, 0xCD, 0x8D, 0x33, 0x59, 0xEB, 0xA6, 0xFA, 0x7C, 0x00, 0x19,
            0xC4, 0xAA, 0x24, 0xF8, 0x84, 0xCD, 0xF7, 0x20, 0x4B, 0xAB, 0xF1, 0xD5, 0x01, 0x6F, 0x7C, 0x91,
            0x08, 0x7D, 0x8D, 0x89, 0x7C, 0x71, 0x65, 0x99, 0x9B, 0x6F, 0x3A, 0x1C, 0x49, 0xE3, 0xAF, 0x1F,
            0xC6, 0xA5, 0x79, 0xFE, 0xAE, 0xA1, 0xCA, 0x59, 0x3C, 0xEE, 0xC1, 0x02, 0xBD, 0x2B, 0x8E, 0xC5,
            0x7D, 0x38, 0x80, 0x8F, 0x72, 0xF3, 0x86, 0x5D, 0xF4, 0x20, 0x0A, 0x5B, 0xA0, 0xE3, 0x85, 0xB5,
            0x67, 0x43, 0x96, 0xBB, 0x75, 0x86, 0x8D, 0x7E, 0x7E, 0xE6, 0xAA, 0x18, 0x57, 0xC4, 0xAA, 0x87,
            0xDC, 0x74, 0x05, 0xAA, 0xBD, 0x5E, 0x4F, 0xA9, 0xB5, 0x5E, 0xC5, 0xE8, 0x11, 0x6D, 0x68, 0x89,
            0x17, 0x7C, 0x10, 0x05, 0xA2, 0xBA, 0x43, 0x01, 0xD6, 0xFD, 0x26, 0x19, 0x57, 0xFA, 0x4D, 0x01,
            0xB0, 0xED, 0x3A, 0x55, 0xEB, 0x65, 0x8E, 0xD1, 0x58, 0x27, 0xAD, 0xA1, 0x5E, 0x57, 0x3F, 0xA0,
            0xEF, 0x59, 0x3E, 0xA4, 0xEB, 0x12, 0x15, 0x60, 0xBE, 0x95, 0x61, 0x0B, 0x98, 0xF5, 0xF4, 0x12,
            0x1C, 0xD8, 0x62, 0x3F, 0xFD, 0xCF, 0x01, 0x3A, 0xE7, 0xC2, 0x19, 0x38, 0x6C, 0xC3, 0x90, 0x3E,
        };

        public override byte Decrypt (Xp3Entry entry, long offset, byte value)
        {
            return (byte)(value ^ KeyTable[offset & 0xFF]);
        }

        public override void Decrypt (Xp3Entry entry, long offset, byte[] values, int pos, int count)
        {
            for (int i = 0; i < count; ++i)
            {
                values[pos+i] ^= KeyTable[(offset+i) & 0xFF];
            }
        }

        public override void Encrypt (Xp3Entry entry, long offset, byte[] values, int pos, int count)
        {
            Decrypt (entry, offset, values, pos, count);
        }
    }

    [Serializable]
    public class NatsupochiCrypt : ICrypt
    {
        public override byte Decrypt (Xp3Entry entry, long offset, byte value)
        {
            return (byte)(value ^ (entry.Hash >> 3));
        }

        public override void Decrypt (Xp3Entry entry, long offset, byte[] values, int pos, int count)
        {
            byte key = (byte)(entry.Hash >> 3);
            for (int i = 0; i < count; ++i)
            {
                values[pos+i] ^= key;
            }
        }

        public override void Encrypt (Xp3Entry entry, long offset, byte[] values, int pos, int count)
        {
            Decrypt (entry, offset, values, pos, count);
        }
    }

    [Serializable]
    public class PoringSoftCrypt : ICrypt
    {
        public override byte Decrypt (Xp3Entry entry, long offset, byte value)
        {
            return (byte)~(value ^ (entry.Hash + 1));
        }

        public override void Decrypt (Xp3Entry entry, long offset, byte[] values, int pos, int count)
        {
            byte key = (byte)~(entry.Hash + 1);
            for (int i = 0; i < count; ++i)
            {
                values[pos+i] ^= key;
            }
        }

        public override void Encrypt (Xp3Entry entry, long offset, byte[] values, int pos, int count)
        {
            Decrypt (entry, offset, values, pos, count);
        }
    }

    [Serializable]
    public class AppliqueCrypt : ICrypt
    {
        public override byte Decrypt (Xp3Entry entry, long offset, byte value)
        {
            return offset < 5 ? value : (byte)(value ^ (entry.Hash >> 12));
        }

        public override void Decrypt (Xp3Entry entry, long offset, byte[] values, int pos, int count)
        {
            if (offset < 5)
            {
                int skip = Math.Min (5 - (int)offset, count);
                offset += skip;
                pos += skip;
                count -= skip;
            }
            byte key = (byte)(entry.Hash >> 12);
            for (int i = 0; i < count; ++i)
            {
                values[pos+i] ^= key;
            }
        }

        public override void Encrypt (Xp3Entry entry, long offset, byte[] values, int pos, int count)
        {
            Decrypt (entry, offset, values, pos, count);
        }
    }

    [Serializable]
    public class TokidokiCrypt : ICrypt
    {
        public override bool HashAfterCrypt { get { return true; } }

        public override void Decrypt (Xp3Entry entry, long offset, byte[] values, int pos, int count)
        {
            uint key;
            uint limit = GetParameters (entry, out key);
            for (int i = 0; i < count && offset < limit; ++i, ++offset)
            {
                values[pos+i] ^= (byte)(key >> (((int)offset & 3) << 3));
            }
        }

        public override void Encrypt (Xp3Entry entry, long offset, byte[] values, int pos, int count)
        {
            Decrypt (entry, offset, values, pos, count);
        }

        uint GetParameters (Xp3Entry entry, out uint key)
        {
            var ext = System.IO.Path.GetExtension (entry.Name);
            if (!string.IsNullOrEmpty (ext))
            {
                ext = ext.ToLowerInvariant();
                var ext_bin = new byte[16];
                Encodings.cp932.GetBytes (ext, 0, Math.Min (4, ext.Length), ext_bin, 0);
                key = ~LittleEndian.ToUInt32 (ext_bin, 0);
                if (".asd.tjs.ks".Contains (ext))
                    return entry.UnpackedSize;
            }
            else
                key = uint.MaxValue;
            return Math.Min (entry.UnpackedSize, 0x100u);
        }
    }

    [Serializable]
    public class SourireCrypt : ICrypt
    {
        public override byte Decrypt (Xp3Entry entry, long offset, byte value)
        {
            return (byte)(value ^ entry.Hash ^ 0xCD);
        }

        public override void Decrypt (Xp3Entry entry, long offset, byte[] values, int pos, int count)
        {
            byte key = (byte)(entry.Hash ^ 0xCD);
            for (int i = 0; i < count; ++i)
            {
                values[pos+i] ^= key;
            }
        }

        public override void Encrypt (Xp3Entry entry, long offset, byte[] values, int pos, int count)
        {
            Decrypt (entry, offset, values, pos, count);
        }
    }

    [Serializable]
    public class HibikiCrypt : ICrypt
    {
        public override byte Decrypt (Xp3Entry entry, long offset, byte value)
        {
            if (0 != (offset & 4) || offset <= 0x64)
                return (byte)(value ^ (entry.Hash >> 5));
            else
                return (byte)(value ^ (entry.Hash >> 8));
        }

        public override void Decrypt (Xp3Entry entry, long offset, byte[] buffer, int pos, int count)
        {
            byte key1 = (byte)(entry.Hash >> 5);
            byte key2 = (byte)(entry.Hash >> 8);
            for (int i = 0; i < count; ++i, ++offset)
            {
                if (0 != (offset & 4) || offset <= 0x64)
                    buffer[pos+i] ^= key1;
                else
                    buffer[pos+i] ^= key2;
            }
        }

        public override void Encrypt (Xp3Entry entry, long offset, byte[] buffer, int pos, int count)
        {
            Decrypt (entry, offset, buffer, pos, count);
        }
    }

    [Serializable]
    public class AkabeiCrypt : ICrypt
    {
        private readonly uint m_seed;

        public AkabeiCrypt (uint seed)
        {
            m_seed = seed;
        }

        public override string ToString ()
        {
            return string.Format ("{0}(0x{1:X08})", base.ToString(), m_seed);
        }

        public override byte Decrypt (Xp3Entry entry, long offset, byte value)
        {
            int key_pos = (int)offset & 0x1F;
            var key = GetKey (entry.Hash).ElementAt (key_pos);
            return (byte)(value ^ key);
        }

        public override void Decrypt (Xp3Entry entry, long offset, byte[] buffer, int pos, int count)
        {
            var key = GetKey (entry.Hash).ToArray();
            int key_pos = (int)offset;
            for (int i = 0; i < count; ++i)
            {
                buffer[pos+i] ^= key[key_pos++ & 0x1F];
            }
        }

        public override void Encrypt (Xp3Entry entry, long offset, byte[] buffer, int pos, int count)
        {
            Decrypt (entry, offset, buffer, pos, count);
        }

        internal IEnumerable<byte> GetKey (uint hash)
        {
            hash = (hash ^ m_seed) & 0x7FFFFFFF;
            hash = hash << 31 | hash;
            for (int i = 0; i < 0x20; ++i)
            {
                yield return (byte)hash;
                hash = (hash & 0xFFFFFFFE) << 23 | hash >> 8;
            }
        }
    }

    [Serializable]
    public class HaikuoCrypt : ICrypt
    {
        public override byte Decrypt (Xp3Entry entry, long offset, byte value)
        {
            return (byte)(value ^ entry.Hash ^ (entry.Hash >> 8));
        }

        public override void Decrypt (Xp3Entry entry, long offset, byte[] values, int pos, int count)
        {
            byte key = (byte)(entry.Hash ^ (entry.Hash >> 8));
            for (int i = 0; i < count; ++i)
            {
                values[pos+i] ^= key;
            }
        }

        public override void Encrypt (Xp3Entry entry, long offset, byte[] values, int pos, int count)
        {
            Decrypt (entry, offset, values, pos, count);
        }
    }

    [Serializable]
    public class StripeCrypt : ICrypt
    {
        readonly byte   m_key;

        public StripeCrypt (byte key)
        {
            m_key = key;
        }

        public override string ToString ()
        {
            return string.Format ("{0}(0x{1:X02})", base.ToString(), m_key);
        }

        public override byte Decrypt (Xp3Entry entry, long offset, byte value)
        {
            return (byte)((value ^ m_key) + 1);
        }

        public override void Decrypt (Xp3Entry entry, long offset, byte[] values, int pos, int count)
        {
            for (int i = 0; i < count; ++i)
            {
                values[pos+i] ^= m_key;
                values[pos+i] ++;
            }
        }

        public override void Encrypt (Xp3Entry entry, long offset, byte[] values, int pos, int count)
        {
            for (int i = 0; i < count; ++i)
            {
                values[pos+i] --;
                values[pos+i] ^= m_key;
            }
        }
    }

    [Serializable]
    public class ExaCrypt : ICrypt
    {
        public override byte Decrypt (Xp3Entry entry, long offset, byte value)
        {
            return (byte)(value ^ (entry.Hash >> (int)((uint)offset % 5)));
        }

        public override void Decrypt (Xp3Entry entry, long offset, byte[] values, int pos, int count)
        {
            int shift = (int)(offset % 5);
            for (int i = 0; i < count; ++i)
            {
                values[pos+i] ^= (byte)(entry.Hash >> ((shift+i) % 5));
            }
        }

        public override void Encrypt (Xp3Entry entry, long offset, byte[] values, int pos, int count)
        {
            Decrypt (entry, offset, values, pos, count);
        }
    }

    [Serializable]
    public class SmileCrypt : ICrypt
    {
        readonly uint   m_key_xor;
        readonly byte   m_first_xor;
        readonly byte   m_zero_xor;

        public SmileCrypt (uint key_xor, byte first_xor, byte zero_xor)
        {
            m_key_xor = key_xor;
            m_first_xor = first_xor;
            m_zero_xor = zero_xor;
        }

        public override void Decrypt (Xp3Entry entry, long offset, byte[] values, int pos, int count)
        {
            uint hash = entry.Hash ^ m_key_xor;
            byte key = (byte)(hash ^ (hash >> 8) ^ (hash >> 16) ^ (hash >> 24));
            if (0 == key)
                key = m_zero_xor;
            if (0 == offset && count > 0)
            {
                if (0 == (hash & 0xFF))
                    hash = m_first_xor;
                values[pos] ^= (byte)hash;
            }
            for (int i = 0; i < count; ++i)
            {
                values[pos+i] ^= key;
            }
        }

        public override void Encrypt (Xp3Entry entry, long offset, byte[] values, int pos, int count)
        {
            Decrypt (entry, offset, values, pos, count);
        }
    }

    // reminder:
    // locate virtual table, then find constructor where it's referenced.
    [Serializable]
    public class YuzuCrypt : ICrypt
    {
        public override void Decrypt (Xp3Entry entry, long offset, byte[] data, int pos, int count)
        {
            uint hash = entry.Hash ^ 0x1DDB6E7A;
            byte key = (byte)(hash ^ (hash >> 8) ^ (hash >> 16) ^ (hash >> 24));
            if (0 == key)
                key = 0xD0;
            for (int i = 0; i < count; ++i)
                data[pos+i] ^= key;
        }

        public override void Encrypt (Xp3Entry entry, long offset, byte[] data, int pos, int count)
        {
            Decrypt (entry, offset, data, pos, count);
        }
    }

    [Serializable]
    public class HighRunningCrypt : ICrypt
    {
        public override void Decrypt (Xp3Entry entry, long offset, byte[] data, int pos, int count)
        {
            byte key = (byte)entry.Hash;
            if (0 == key)
                return;
            for (int i = 0; i < count; ++i)
            {
                if ((offset + i) % key != 0)
                    data[pos+i] ^= key;
            }
        }

        public override byte Decrypt (Xp3Entry entry, long offset, byte value)
        {
            byte key = (byte)entry.Hash;
            return key != 0 && offset % key != 0 ? (byte)(value ^ key) : value;
        }

        public override void Encrypt (Xp3Entry entry, long offset, byte[] data, int pos, int count)
        {
            Decrypt (entry, offset, data, pos, count);
        }
    }

    [Serializable]
    public class KissCrypt : CzCrypt
    {
        public override void Decrypt (Xp3Entry entry, long offset, byte[] data, int pos, int count)
        {
            uint key = entry.Hash ^ (entry.Hash >> 19) ^ 0x4A9EEFF0u;
            int i = 0;
            while (0 != ((offset + i) & 0xF))
                ++i;
            while (i < count)
            {
                data[pos+i] ^= (byte)(key ^ (offset + i));
                i += 0x10;
            }
        }

        public override void Encrypt (Xp3Entry entry, long offset, byte[] data, int pos, int count)
        {
            Decrypt (entry, offset, data, pos, count);
        }
    }

    [Serializable]
    public class PuCaCrypt : ICrypt
    {
        public uint[] HashTable;
        public byte[] KeyTable;

        public override void Decrypt (Xp3Entry entry, long offset, byte[] buffer, int pos, int count)
        {
            if (HashTable != null)
            {
                int i = Array.IndexOf (HashTable, entry.Hash);
                if (i != -1)
                {
                    for (int j = 0; j < count; ++j)
                        buffer[pos+j] ^= KeyTable[i];
                    return;
                }
            }
            var hash_table = new byte[32];
            uint hash = entry.Hash;
            for (int k = 0; k < 32; k += 4)
            {
                if (0 != (hash & 1))
                    hash |= 0x80000000;
                else
                    hash &= 0x7FFFFFFF;
                LittleEndian.Pack (hash, hash_table, k);
                hash >>= 1;
            }
            var key_table = new byte[0x400];
            for (int l = 0; l < 32; ++l)
            {
                for (int m = 0; m < 32; ++m)
                    key_table[32 * l + m] = (byte)(~hash_table[l] ^ hash_table[m]);
            }
            for (int n = 0; n < count; ++n)
                buffer[pos+n] ^= key_table[(offset + n) & 0x3FF];
        }

        public override void Encrypt (Xp3Entry entry, long offset, byte[] buffer, int pos, int count)
        {
            Decrypt (entry, offset, buffer, pos, count);
        }
    }

    [Serializable]
    public class RhapsodyCrypt : ICrypt
    {
        public string FileListName { get; set; }

        public override void Decrypt (Xp3Entry entry, long offset, byte[] buffer, int pos, int count)
        {
            var key = new byte[12];
            LittleEndian.Pack (entry.Hash, key, 0);
            LittleEndian.Pack (0x6E1DA9B2u, key, 4);
            LittleEndian.Pack (0x0040C800u, key, 8);
            int k = (int)(offset % 12);
            for (int i = 0; i < count; ++i)
            {
                buffer[pos+i] ^= key[k++];
                if (12 == k)
                    k = 0;
            }
        }

        public override void Encrypt (Xp3Entry entry, long offset, byte[] buffer, int pos, int count)
        {
            Decrypt (entry, offset, buffer, pos, count);
        }

        public override string ReadName (BinaryReader header)
        {
            if (null == KnownNames)
                ReadNames();
            uint key = header.ReadUInt32();
            uint name_hash = header.ReadUInt32() ^ key;
            string name;
            if (KnownNames.TryGetValue (name_hash, out name))
                return name;
            uint ext_hash = header.ReadUInt32() ^ key;
            name = name_hash.ToString ("X8");
            switch (ext_hash)
            {
            case 0x01854675: name += ".png"; break; // GetNameHash (".png")
            case 0x03D435DE: name += ".map"; break; // GetNameHash (".map")
            case 0x2D1F13E0: name += ".asd"; break; // GetNameHash (".asd")
            case 0x482F4319: name += ".tjs"; break; // GetNameHash (".tjs")
            case 0x58924012: name += ".txt"; break; // GetNameHash (".txt")
            case 0xB01C48CA: name += ".ks";  break; // GetNameHash (".ks")
            case 0xC0F7DFB2: name += ".wav"; break; // GetNameHash (".wav")
            case 0xE3A31D19: name += ".jpg"; break; // GetNameHash (".jpg")
            case 0xE7F3FEEB: name += ".ogg"; break; // GetNameHash (".ogg")
            default: name += ext_hash.ToString ("X8"); break;
            }
            return name;
        }

        static uint GetNameHash (string name)
        {
            uint hash = 0;
            for (int i = 0; i < name.Length; ++i)
            {
                int c = char.ToLowerInvariant (name[i]);
                hash = 0x1000193u * hash ^ (byte)c;
                hash = 0x1000193u * hash ^ (byte)(c >> 8);
            }
            return hash;
        }

        void ReadNames ()
        {
            var names = new Dictionary<uint, string>();
            try
            {
                FormatCatalog.Instance.ReadFileList (FileListName, name => {
                    names[GetNameHash (name)] = name;
                });
            }
            catch (Exception X)
            {
                System.Diagnostics.Trace.WriteLine (X.Message, "[RhapsodyCrypt]");
            }
            KnownNames = names;
        }

        [NonSerialized]
        Dictionary<uint, string> KnownNames = null;
    }

    [Serializable]
    public class MadoCrypt : AkabeiCrypt
    {
        public MadoCrypt (uint seed) : base (seed)
        {
        }

        public override byte Decrypt (Xp3Entry entry, long offset, byte value)
        {
            int key_pos = (int)offset % 0x1F;
            var key = GetKey (entry.Hash).ElementAt (key_pos);
            return (byte)(value ^ key);
        }

        public override void Decrypt (Xp3Entry entry, long offset, byte[] buffer, int pos, int count)
        {
            var key = GetKey (entry.Hash).ToArray();
            int key_pos = (int)offset;
            for (int i = 0; i < count; ++i)
            {
                buffer[pos+i] ^= key[key_pos++ % 0x1F];
            }
        }

        public override void Encrypt (Xp3Entry entry, long offset, byte[] buffer, int pos, int count)
        {
            Decrypt (entry, offset, buffer, pos, count);
        }
    }

    [Serializable]
    public class SmxCrypt : ICrypt
    {
        readonly int    Mask;
        readonly byte[] KeySeq;

        public SmxCrypt (int mask, byte[] key_seq)
        {
            if (key_seq.Length <= mask+1)
                throw new ArgumentException ("Not enough arguments for SmxCrypt.");
            KeySeq = key_seq;
            Mask = mask;
        }

        public SmxCrypt (params byte[] key_seq) : this (5, key_seq)
        {
        }

        public override void Decrypt (Xp3Entry entry, long offset, byte[] buffer, int pos, int count)
        {
            byte start_key = (byte)(entry.Hash >> KeySeq[0]);
            var key = GenerateKey (entry.Hash);
            for (int i = 0; i < count; ++i)
            {
                if ((offset + i) <= 100)
                    buffer[pos+i] ^= start_key;
                else
                    buffer[pos+i] ^= key[(int)(offset + i) & Mask];
            }
        }

        public override void Encrypt (Xp3Entry entry, long offset, byte[] buffer, int pos, int count)
        {
            Decrypt (entry, offset, buffer, pos, count);
        }

        public override string ToString ()
        {
            var key_seq = KeySeq != null ? string.Join (",", KeySeq.Select (x => x.ToString ("D"))) : "null";
            return string.Format ("{0}({1})", base.ToString(), key_seq);
        }

        protected byte[] GenerateKey (uint hash)
        {
            var key = new byte[KeySeq.Length - 1];
            for (int i = 1; i < KeySeq.Length; ++i)
                key[i - 1] = (byte)(hash >> KeySeq[i]);
            return key;
        }
    }

    [Serializable]
    public class FestivalCrypt : ICrypt
    {
        public override byte Decrypt (Xp3Entry entry, long offset, byte value)
        {
            return (byte)(value ^ (entry.Hash >> 7) ^ 0xFF);
        }

        public override void Decrypt (Xp3Entry entry, long offset, byte[] data, int pos, int count)
        {
            byte key = (byte)~(entry.Hash >> 7);
            for (int i = 0; i < count; ++i)
            {
                data[pos+i] ^= key;
            }
        }

        public override void Encrypt (Xp3Entry entry, long offset, byte[] data, int pos, int count)
        {
            Decrypt (entry, offset, data, pos, count);
        }
    }

    [Serializable]
    public class PinPointCrypt : ICrypt
    {
        public override void Decrypt (Xp3Entry entry, long offset, byte[] data, int pos, int count)
        {
            for (int i = 0; i < count; ++i)
            {
                byte val = data[pos+i];
                int bit_count = CountSetBits (val);
                if (bit_count > 0)
                {
                    val = Binary.RotByteL (val, bit_count);
                    data[pos+i] = val;
                }
            }
        }

        public override void Encrypt (Xp3Entry entry, long offset, byte[] data, int pos, int count)
        {
            for (int i = 0; i < count; ++i)
            {
                byte val = data[pos+i];
                int bit_count = CountSetBits (val);
                if (bit_count > 0)
                {
                    val = Binary.RotByteR (val, bit_count);
                    data[pos+i] = val;
                }
            }
        }

        [MethodImpl(MethodImplOptions.AggressiveInlining)]
        static int CountSetBits (byte x)
        {
            int bit_count = (x & 0x55) + ((x >> 1) & 0x55);
            bit_count = (bit_count & 0x33) + ((bit_count >> 2) & 0x33);
            return ((bit_count & 0xF) + ((bit_count >> 4) & 0xF)) & 0xF;
        }
    }

    [Serializable]
    public class HybridCrypt : ICrypt
    {
        public override byte Decrypt (Xp3Entry entry, long offset, byte value)
        {
            return (byte)(value ^ (entry.Hash >> 5));
        }

        public override void Decrypt (Xp3Entry entry, long offset, byte[] buffer, int pos, int count)
        {
            byte key = (byte)(entry.Hash >> 5);
            for (int i = 0; i < count; ++i, ++offset)
            {
                buffer[pos+i] ^= key;
            }
        }

        public override void Encrypt (Xp3Entry entry, long offset, byte[] buffer, int pos, int count)
        {
            Decrypt (entry, offset, buffer, pos, count);
        }
    }

    [Serializable]
    public class NekoWorksCrypt : ICrypt
    {
        byte[]  DefaultKey;

        public NekoWorksCrypt (byte[] key)
        {
            DefaultKey = key;
        }

        public override void Decrypt (Xp3Entry entry, long offset, byte[] buffer, int pos, int count)
        {
            var key = InitKey (entry.Hash);
            for (int i = 0; i < count; ++i)
            {
                buffer[pos+i] ^= key[(offset + i) % 31];
            }
        }

        public override void Encrypt (Xp3Entry entry, long offset, byte[] buffer, int pos, int count)
        {
            Decrypt (entry, offset, buffer, pos, count);
        }

        byte[] InitKey (uint hash)
        {
            hash &= 0x7FFFFFFF;
            hash = hash << 31 | hash;
            var key = DefaultKey.Clone() as byte[];
            for (int i = 0; i < 31; ++i)
            {
                key[i] ^= (byte)hash;
                hash = (hash & 0xFFFFFFFE) << 23 | hash >> 8;
            }
            return key;
        }
    }

    [Serializable]
<<<<<<< HEAD
    public class NinkiSeiyuuCrypt : ICrypt
    {
        ulong m_key1;
        ulong m_key2;
        ulong m_key3;

        byte[] m_tbl2;
        byte[] m_tbl3;

        public NinkiSeiyuuCrypt(ulong key1, ulong key2, ulong key3)
        {
            m_key1 = key1;
            m_key2 = key2;
            m_key3 = key3;

            m_tbl2 = GetTable2(3080);
            m_tbl3 = GetTable3(3080, m_key1, m_key2, m_key3);
        }

        static byte[] GetTable1(uint seed)
        {
            var key = new byte[32];

            uint v48 = seed & 0x7FFFFFFF;

            for (var i = 0; i < 31; i++)
            {
                key[i] = (byte)v48;
                v48 = (v48 >> 8) | (uint)((byte)v48 << 23);
            }

            return key;
        }

        static byte[] GetTable2(uint seed)
        {
            var key = new byte[64];

            uint v51 = seed & 0xFFF;
            ulong v52 = (ulong)(v51 | (v51 << 13)) | ((ulong)(v51 >> 19) << 32);
            uint v53 = v51 | ((uint)v52 << 13);
            uint v54 = (uint)((ulong)(((uint)v52 << 7) & 0x1FFFFFFF) | (v52 >> 19));

            for (int i = 0; i < 61; i++)
            {
                var v56 = (byte)v53;
                key[i] = (byte)v53;
                v53 = (uint)((((ulong)v54 << 32) | v53) >> 8);
                v54 = (v54 >> 8) | (uint)(v56 << 21);
            }

            return key;
        }

        static byte[] GetTable3(uint seed, ulong key1, ulong key2, ulong key3)
        {
            var key = new byte[64];

            uint v88 = seed & 0xFFF;
            ulong v89 = (ulong)(v88 | (v88 << 13)) | ((ulong)(v88 >> 19) << 32);
            uint v90 = (uint)((key1 + key2) ^ (ulong)(v88 | ((uint)v89 << 13)));
            uint v91 = (uint)((ulong)(((key1 + ((key3 & 0xFFFFFFFF00000000) | (key2 & 0xFFFFFFFF))) >> 32) & 0x1FFFFFFF) ^ ((ulong)(((uint)v89 << 7) & 0x1FFFFFFF) | (v89 >> 19)));

            for (int i = 0; i < 61; i++)
            {
                var v93 = (byte)v90;
                key[i] = (byte)v90;
                v90 = (uint)((((ulong)v91 << 32) | v90) >> 8);
                v91 = (v91 >> 8) | (uint)(v93 << 21);
            }

            return key;
        }

        public override void Decrypt(Xp3Entry entry, long offset, byte[] buffer, int pos, int count)
        {
            var tbl1 = GetTable1(entry.Hash);

            for (var i = 0; i < count; i++)
            {
                buffer[pos + i] ^= tbl1[(offset + i) % 0x1F];
                buffer[pos + i] += (byte)(m_tbl2[(offset + i) % 0x3D] ^ m_tbl3[(offset + i) % 0x3D]);
            }
        }
    }

    [Serializable]
    public class SyangrilaSmartCrypt : ICrypt
    {
        byte[] GetKey (uint hash)
        {
            return new byte[5]
            {
                (byte)(hash >> 5),
                (byte)(hash >> 5),
                (byte)(hash >> 7),
                (byte)(hash >> 1),
                (byte)(hash >> 4),
            };
        }

        public override byte Decrypt (Xp3Entry entry, long offset, byte value)
        {
            var key = GetKey (entry.Hash);
            if (offset <= 0x64)
                return (byte)(value ^ key[4]);
            else
                return (byte)(value ^ key[offset & 3]);
        }

        public override void Decrypt (Xp3Entry entry, long offset, byte[] buffer, int pos, int count)
        {
            var key = GetKey (entry.Hash);
            for (var i = 0; i < count; i++)
            {
                if (offset+i <= 0x64)
                    buffer[pos+i] ^= key[4];
                else
                    buffer[pos+i] ^= key[(offset+i) & 3];
            }
        }

        public override void Encrypt (Xp3Entry entry, long offset, byte[] buffer, int pos, int count)
        {
            Decrypt (entry, offset, buffer, pos, count);
        }
=======
    public class GensouCrypt : ICrypt
    {
        byte[]  Key1;
        uint[]  Key2;

        public GensouCrypt (byte[] key1, uint[] key2)
        {
            Key1 = key1;
            Key2 = key2;
            StartupTjsNotEncrypted = true;
        }

        public override void Decrypt (Xp3Entry entry, long offset, byte[] buffer, int pos, int count)
        {
            ushort off16 = (ushort)offset;
            for (int i = 0; i < count; ++i)
            {
                buffer[pos+i] ^= (byte)(Key1[(Key2[off16 >> 3] >> ((off16 & 7) << 2)) & 0xF]
                                        ^ ((Key2[off16 >> 3] ^ entry.Hash) >> ((off16 & 3) << 3)));
                off16++;
            }
        }

        public override void Encrypt (Xp3Entry entry, long offset, byte[] buffer, int pos, int count)
        {
            Decrypt (entry, offset, buffer, pos, count);
        }

        public override void Init (ArcFile arc)
        {
            foreach (Xp3Entry entry in arc.Dir.Where (e => VFS.IsPathEqualsToFileName (e.Name, "btext.dll")
                                                        || VFS.IsPathEqualsToFileName (e.Name, "initialize.tjs")))
            {
                entry.Cipher = Xp3Opener.NoCryptAlgorithm;
            }
        }
>>>>>>> 77fde27d
    }
}<|MERGE_RESOLUTION|>--- conflicted
+++ resolved
@@ -1428,7 +1428,6 @@
     }
 
     [Serializable]
-<<<<<<< HEAD
     public class NinkiSeiyuuCrypt : ICrypt
     {
         ulong m_key1;
@@ -1555,7 +1554,9 @@
         {
             Decrypt (entry, offset, buffer, pos, count);
         }
-=======
+    }
+
+    [Serializable]
     public class GensouCrypt : ICrypt
     {
         byte[]  Key1;
@@ -1592,6 +1593,5 @@
                 entry.Cipher = Xp3Opener.NoCryptAlgorithm;
             }
         }
->>>>>>> 77fde27d
     }
 }