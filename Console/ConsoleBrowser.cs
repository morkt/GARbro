﻿//! \file       Program.cs
//! \date       Mon Jun 30 20:12:13 2014
//! \brief      game resources browser.
//

using GameRes;
using System;
using System.Diagnostics;
using System.IO;
using System.Linq;
using System.Text;

namespace GARbro
{
    class ConsoleBrowser
    {
        private string      m_arc_name;
        private ImageFormat m_image_format;
        private bool        m_extract_all;

        void ListFormats ()
        {
            Console.WriteLine ("Recognized resource formats:");
            foreach (var impl in FormatCatalog.Instance.ArcFormats)
            {
                Console.WriteLine ("{0,-4} {1}", impl.Tag, impl.Description);
            }
        }

        void ExtractAll (ArcFile arc)
        {
            arc.ExtractFiles ((i, entry, msg) => {
                if (null != entry)
                {
                    Console.WriteLine ("Extracting {0} ...", entry.Name);
                }
                else if (null != msg)
                {
                    Console.WriteLine (msg);
                }
                return ArchiveOperation.Continue;
            });
        }

        void ExtractFile (ArcFile arc, string name)
        {
            Entry entry = arc.Dir.FirstOrDefault (e => e.Name.Equals (name, StringComparison.OrdinalIgnoreCase));
            if (null == entry)
            {
                Console.Error.WriteLine ("'{0}' not found within {1}", name, m_arc_name);
                return;
            }
            Console.WriteLine ("Extracting {0} ...", entry.Name);
            arc.Extract (entry);
        }

        void TestArc (string[] args)
        {
/*
            if (args.Length > 1)
            {
                uint pass = GameRes.Formats.IntOpener.EncodePassPhrase (args[1]);
                Console.WriteLine ("{0:X8}", pass);
            }
*/
        }

        void Run (string[] args)
        {
            int argn = 0;
            while (argn < args.Length)
            {
                if (args[argn].Equals ("-l"))
                {
                    ListFormats();
                    return;
                }
                else if (args[argn].Equals ("-t"))
                {
                    TestArc (args);
                    return;
                }
                else if (args[argn].Equals ("-c"))
                {
                    if (argn+1 >= args.Length)
                    {
                        Usage();
                        return;
                    }
                    var tag = args[argn+1];
<<<<<<< HEAD
                    m_image_format = FindFormat(tag);
=======
                    m_image_format = ImageFormat.FindByTag (tag);
>>>>>>> ea096c52
                    if (null == m_image_format)
                    {
                        Console.Error.WriteLine ("{0}: unknown format specified", tag);
                        return;
                    }
                    argn += 2;
                }
                else if (args[argn].Equals ("-x"))
                {
                    m_extract_all = true;
                    ++argn;
                    if (args.Length <= argn)
                    {
                        Usage();
                        return;
                    }
                }
                else
                {
                    break;
                }
            }
            if (argn >= args.Length)
            {
                Usage();
                return;
            }
            DeserializeGameData();
            foreach (var file in VFS.GetFiles (args[argn]))
            {
                m_arc_name = file.Name;
                try
                {
                    VFS.ChDir (m_arc_name);
                }
                catch (Exception)
                {
                    Console.Error.WriteLine ("{0}: unknown format", m_arc_name);
                    continue;
                }
                var arc = ((ArchiveFileSystem)VFS.Top).Source;
                if (args.Length > argn+1)
                {
                    for (int i = argn+1; i < args.Length; ++i)
                        ExtractFile (arc, args[i]);
                }
                else if (m_extract_all)
                {
                    ExtractAll (arc);
                }
                else
                {
                    foreach (var entry in arc.Dir.OrderBy (e => e.Offset))
                    {
                        Console.WriteLine ("{0,9} [{2:X8}] {1}", entry.Size, entry.Name, entry.Offset);
                    }
                }
            }
        }

        private ImageFormat FindFormat(string tag)
        {
            var range = FormatCatalog.Instance.LookupExtension<ImageFormat>(tag);
            return range.FirstOrDefault();
        }

        void DeserializeGameData ()
        {
            string scheme_file = Path.Combine (FormatCatalog.Instance.DataDirectory, "Formats.dat");
            try
            {
                using (var file = File.OpenRead (scheme_file))
                    FormatCatalog.Instance.DeserializeScheme (file);
            }
            catch (Exception X)
            {
                Console.Error.WriteLine ("Scheme deserialization failed: {0}", X.Message);
            }
        }

        static void Usage ()
        {
            Console.WriteLine ("Usage: gameres [OPTIONS] ARC [ENTRIES]");
            Console.WriteLine ("    -l          list recognized archive formats");
            Console.WriteLine ("    -x          extract all files");
            Console.WriteLine ("    -c FORMAT   convert images to specified format");
            Console.WriteLine ("Without options displays contents of specified archive.");
        }

        static void Main (string[] args)
        {
            Console.OutputEncoding = Encoding.UTF8;
            if (0 == args.Length)
            {
                Usage();
                return;
            }
            var listener = new TextWriterTraceListener (Console.Error);
            Trace.Listeners.Add(listener);
            try
            {
                var browser = new ConsoleBrowser();
                browser.Run (args);
            }
            catch (Exception X)
            {
                Console.Error.WriteLine (X.Message);
            }
        }
    }
}
<|MERGE_RESOLUTION|>--- conflicted
+++ resolved
@@ -1,206 +1,203 @@
-﻿//! \file       Program.cs
-//! \date       Mon Jun 30 20:12:13 2014
-//! \brief      game resources browser.
-//
-
-using GameRes;
-using System;
-using System.Diagnostics;
-using System.IO;
-using System.Linq;
-using System.Text;
-
-namespace GARbro
-{
-    class ConsoleBrowser
-    {
-        private string      m_arc_name;
-        private ImageFormat m_image_format;
-        private bool        m_extract_all;
-
-        void ListFormats ()
-        {
-            Console.WriteLine ("Recognized resource formats:");
-            foreach (var impl in FormatCatalog.Instance.ArcFormats)
-            {
-                Console.WriteLine ("{0,-4} {1}", impl.Tag, impl.Description);
-            }
-        }
-
-        void ExtractAll (ArcFile arc)
-        {
-            arc.ExtractFiles ((i, entry, msg) => {
-                if (null != entry)
-                {
-                    Console.WriteLine ("Extracting {0} ...", entry.Name);
-                }
-                else if (null != msg)
-                {
-                    Console.WriteLine (msg);
-                }
-                return ArchiveOperation.Continue;
-            });
-        }
-
-        void ExtractFile (ArcFile arc, string name)
-        {
-            Entry entry = arc.Dir.FirstOrDefault (e => e.Name.Equals (name, StringComparison.OrdinalIgnoreCase));
-            if (null == entry)
-            {
-                Console.Error.WriteLine ("'{0}' not found within {1}", name, m_arc_name);
-                return;
-            }
-            Console.WriteLine ("Extracting {0} ...", entry.Name);
-            arc.Extract (entry);
-        }
-
-        void TestArc (string[] args)
-        {
-/*
-            if (args.Length > 1)
-            {
-                uint pass = GameRes.Formats.IntOpener.EncodePassPhrase (args[1]);
-                Console.WriteLine ("{0:X8}", pass);
-            }
-*/
-        }
-
-        void Run (string[] args)
-        {
-            int argn = 0;
-            while (argn < args.Length)
-            {
-                if (args[argn].Equals ("-l"))
-                {
-                    ListFormats();
-                    return;
-                }
-                else if (args[argn].Equals ("-t"))
-                {
-                    TestArc (args);
-                    return;
-                }
-                else if (args[argn].Equals ("-c"))
-                {
-                    if (argn+1 >= args.Length)
-                    {
-                        Usage();
-                        return;
-                    }
-                    var tag = args[argn+1];
-<<<<<<< HEAD
-                    m_image_format = FindFormat(tag);
-=======
-                    m_image_format = ImageFormat.FindByTag (tag);
->>>>>>> ea096c52
-                    if (null == m_image_format)
-                    {
-                        Console.Error.WriteLine ("{0}: unknown format specified", tag);
-                        return;
-                    }
-                    argn += 2;
-                }
-                else if (args[argn].Equals ("-x"))
-                {
-                    m_extract_all = true;
-                    ++argn;
-                    if (args.Length <= argn)
-                    {
-                        Usage();
-                        return;
-                    }
-                }
-                else
-                {
-                    break;
-                }
-            }
-            if (argn >= args.Length)
-            {
-                Usage();
-                return;
-            }
-            DeserializeGameData();
-            foreach (var file in VFS.GetFiles (args[argn]))
-            {
-                m_arc_name = file.Name;
-                try
-                {
-                    VFS.ChDir (m_arc_name);
-                }
-                catch (Exception)
-                {
-                    Console.Error.WriteLine ("{0}: unknown format", m_arc_name);
-                    continue;
-                }
-                var arc = ((ArchiveFileSystem)VFS.Top).Source;
-                if (args.Length > argn+1)
-                {
-                    for (int i = argn+1; i < args.Length; ++i)
-                        ExtractFile (arc, args[i]);
-                }
-                else if (m_extract_all)
-                {
-                    ExtractAll (arc);
-                }
-                else
-                {
-                    foreach (var entry in arc.Dir.OrderBy (e => e.Offset))
-                    {
-                        Console.WriteLine ("{0,9} [{2:X8}] {1}", entry.Size, entry.Name, entry.Offset);
-                    }
-                }
-            }
-        }
-
-        private ImageFormat FindFormat(string tag)
-        {
-            var range = FormatCatalog.Instance.LookupExtension<ImageFormat>(tag);
-            return range.FirstOrDefault();
-        }
-
-        void DeserializeGameData ()
-        {
-            string scheme_file = Path.Combine (FormatCatalog.Instance.DataDirectory, "Formats.dat");
-            try
-            {
-                using (var file = File.OpenRead (scheme_file))
-                    FormatCatalog.Instance.DeserializeScheme (file);
-            }
-            catch (Exception X)
-            {
-                Console.Error.WriteLine ("Scheme deserialization failed: {0}", X.Message);
-            }
-        }
-
-        static void Usage ()
-        {
-            Console.WriteLine ("Usage: gameres [OPTIONS] ARC [ENTRIES]");
-            Console.WriteLine ("    -l          list recognized archive formats");
-            Console.WriteLine ("    -x          extract all files");
-            Console.WriteLine ("    -c FORMAT   convert images to specified format");
-            Console.WriteLine ("Without options displays contents of specified archive.");
-        }
-
-        static void Main (string[] args)
-        {
-            Console.OutputEncoding = Encoding.UTF8;
-            if (0 == args.Length)
-            {
-                Usage();
-                return;
-            }
-            var listener = new TextWriterTraceListener (Console.Error);
-            Trace.Listeners.Add(listener);
-            try
-            {
-                var browser = new ConsoleBrowser();
-                browser.Run (args);
-            }
-            catch (Exception X)
-            {
-                Console.Error.WriteLine (X.Message);
-            }
-        }
-    }
-}
+﻿//! \file       Program.cs
+//! \date       Mon Jun 30 20:12:13 2014
+//! \brief      game resources browser.
+//
+
+using GameRes;
+using System;
+using System.Diagnostics;
+using System.IO;
+using System.Linq;
+using System.Text;
+
+namespace GARbro
+{
+    class ConsoleBrowser
+    {
+        private string      m_arc_name;
+        private ImageFormat m_image_format;
+        private bool        m_extract_all;
+
+        void ListFormats ()
+        {
+            Console.WriteLine ("Recognized resource formats:");
+            foreach (var impl in FormatCatalog.Instance.ArcFormats)
+            {
+                Console.WriteLine ("{0,-4} {1}", impl.Tag, impl.Description);
+            }
+        }
+
+        void ExtractAll (ArcFile arc)
+        {
+            arc.ExtractFiles ((i, entry, msg) => {
+                if (null != entry)
+                {
+                    Console.WriteLine ("Extracting {0} ...", entry.Name);
+                }
+                else if (null != msg)
+                {
+                    Console.WriteLine (msg);
+                }
+                return ArchiveOperation.Continue;
+            });
+        }
+
+        void ExtractFile (ArcFile arc, string name)
+        {
+            Entry entry = arc.Dir.FirstOrDefault (e => e.Name.Equals (name, StringComparison.OrdinalIgnoreCase));
+            if (null == entry)
+            {
+                Console.Error.WriteLine ("'{0}' not found within {1}", name, m_arc_name);
+                return;
+            }
+            Console.WriteLine ("Extracting {0} ...", entry.Name);
+            arc.Extract (entry);
+        }
+
+        void TestArc (string[] args)
+        {
+/*
+            if (args.Length > 1)
+            {
+                uint pass = GameRes.Formats.IntOpener.EncodePassPhrase (args[1]);
+                Console.WriteLine ("{0:X8}", pass);
+            }
+*/
+        }
+
+        void Run (string[] args)
+        {
+            int argn = 0;
+            while (argn < args.Length)
+            {
+                if (args[argn].Equals ("-l"))
+                {
+                    ListFormats();
+                    return;
+                }
+                else if (args[argn].Equals ("-t"))
+                {
+                    TestArc (args);
+                    return;
+                }
+                else if (args[argn].Equals ("-c"))
+                {
+                    if (argn+1 >= args.Length)
+                    {
+                        Usage();
+                        return;
+                    }
+                    var tag = args[argn+1];
+                    m_image_format = ImageFormat.FindByTag (tag);
+                  
+                    if (null == m_image_format)
+                    {
+                        Console.Error.WriteLine ("{0}: unknown format specified", tag);
+                        return;
+                    }
+                    argn += 2;
+                }
+                else if (args[argn].Equals ("-x"))
+                {
+                    m_extract_all = true;
+                    ++argn;
+                    if (args.Length <= argn)
+                    {
+                        Usage();
+                        return;
+                    }
+                }
+                else
+                {
+                    break;
+                }
+            }
+            if (argn >= args.Length)
+            {
+                Usage();
+                return;
+            }
+            DeserializeGameData();
+            foreach (var file in VFS.GetFiles (args[argn]))
+            {
+                m_arc_name = file.Name;
+                try
+                {
+                    VFS.ChDir (m_arc_name);
+                }
+                catch (Exception)
+                {
+                    Console.Error.WriteLine ("{0}: unknown format", m_arc_name);
+                    continue;
+                }
+                var arc = ((ArchiveFileSystem)VFS.Top).Source;
+                if (args.Length > argn+1)
+                {
+                    for (int i = argn+1; i < args.Length; ++i)
+                        ExtractFile (arc, args[i]);
+                }
+                else if (m_extract_all)
+                {
+                    ExtractAll (arc);
+                }
+                else
+                {
+                    foreach (var entry in arc.Dir.OrderBy (e => e.Offset))
+                    {
+                        Console.WriteLine ("{0,9} [{2:X8}] {1}", entry.Size, entry.Name, entry.Offset);
+                    }
+                }
+            }
+        }
+
+        private ImageFormat FindFormat(string tag)
+        {
+            var range = FormatCatalog.Instance.LookupExtension<ImageFormat>(tag);
+            return range.FirstOrDefault();
+        }
+
+        void DeserializeGameData ()
+        {
+            string scheme_file = Path.Combine (FormatCatalog.Instance.DataDirectory, "Formats.dat");
+            try
+            {
+                using (var file = File.OpenRead (scheme_file))
+                    FormatCatalog.Instance.DeserializeScheme (file);
+            }
+            catch (Exception X)
+            {
+                Console.Error.WriteLine ("Scheme deserialization failed: {0}", X.Message);
+            }
+        }
+
+        static void Usage ()
+        {
+            Console.WriteLine ("Usage: gameres [OPTIONS] ARC [ENTRIES]");
+            Console.WriteLine ("    -l          list recognized archive formats");
+            Console.WriteLine ("    -x          extract all files");
+            Console.WriteLine ("    -c FORMAT   convert images to specified format");
+            Console.WriteLine ("Without options displays contents of specified archive.");
+        }
+
+        static void Main (string[] args)
+        {
+            Console.OutputEncoding = Encoding.UTF8;
+            if (0 == args.Length)
+            {
+                Usage();
+                return;
+            }
+            var listener = new TextWriterTraceListener (Console.Error);
+            Trace.Listeners.Add(listener);
+            try
+            {
+                var browser = new ConsoleBrowser();
+                browser.Run (args);
+            }
+            catch (Exception X)
+            {
+                Console.Error.WriteLine (X.Message);
+            }
+        }
+    }
+}